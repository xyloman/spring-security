--- conflicted
+++ resolved
@@ -222,8 +222,7 @@
 	}
 
 	@Test
-<<<<<<< HEAD
-	public void getTokenResponseWhenSuccessResponseDoesNotIncludeScopeThenAccessTokenHasDefaultScope() {
+	public void getTokenResponseWhenSuccessResponseDoesNotIncludeScopeThenAccessTokenHasNoScope() {
 		// @formatter:off
 		String accessTokenSuccessResponse = "{\n"
 			+ "   \"access_token\": \"access-token-1234\",\n"
@@ -236,23 +235,7 @@
 				this.clientRegistration);
 		OAuth2AccessTokenResponse accessTokenResponse = this.tokenResponseClient
 				.getTokenResponse(clientCredentialsGrantRequest);
-		assertThat(accessTokenResponse.getAccessToken().getScopes()).containsExactly("read", "write");
-=======
-	public void getTokenResponseWhenSuccessResponseDoesNotIncludeScopeThenAccessTokenHasNoScope() {
-		String accessTokenSuccessResponse = "{\n" +
-				"	\"access_token\": \"access-token-1234\",\n" +
-				"   \"token_type\": \"bearer\",\n" +
-				"   \"expires_in\": \"3600\"\n" +
-				"}\n";
-		this.server.enqueue(jsonResponse(accessTokenSuccessResponse));
-
-		OAuth2ClientCredentialsGrantRequest clientCredentialsGrantRequest =
-				new OAuth2ClientCredentialsGrantRequest(this.clientRegistration);
-
-		OAuth2AccessTokenResponse accessTokenResponse = this.tokenResponseClient.getTokenResponse(clientCredentialsGrantRequest);
-
 		assertThat(accessTokenResponse.getAccessToken().getScopes()).isEmpty();
->>>>>>> 5560bbaa
 	}
 
 	@Test
